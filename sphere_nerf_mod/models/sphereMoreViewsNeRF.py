import torch
import torch.nn as nn
import torch.nn.functional as F
import numpy as np


class SphereMoreViewsNeRF(nn.Module):
    def __init__(
        self, input_ch=3,
        input_ch_views=3, output_ch=4, use_viewdirs=True,
        **kwargs
    ):
        """
        #TODO add docstring
        """
        super(SphereMoreViewsNeRF, self).__init__()
        self.D = 2
        self.W = 256
        self.input_ch = input_ch
        self.input_ch_views = input_ch_views
        self.use_viewdirs = use_viewdirs
        input_dim = input_ch + input_ch_views

        self.pts_linears = nn.ModuleList(
<<<<<<< HEAD
            [nn.Linear(input_dim, self.W)] + [nn.Linear(self.W + input_ch_views, self.W)
                                         for i in range(self.D - 1)])
=======
            [nn.Linear(input_ch, W),
             nn.Linear(W, W),
             nn.Linear(W, W)
             ])
        self.pts_linears1 = nn.ModuleList([nn.Linear(W + input_ch_views, W),
             nn.Linear(W, W)])

        self.pts_linears2 = nn.ModuleList(
            [nn.Linear(input_ch, W),
             nn.Linear(W, W),
             nn.Linear(W, W)
             ])
        self.pts_linears3 = nn.ModuleList([nn.Linear(W + input_ch, W),
                  nn.Linear(W, W)])
>>>>>>> 17d00733

        self.views_linears = nn.ModuleList([nn.Linear(self.W, self.W // 2)])

<<<<<<< HEAD
        if self.use_viewdirs:
            self.feature_linear = nn.Linear(self.W + input_ch_views, self.W)
            self.alpha_linear = nn.Linear(self.W + input_ch_views, 1)
            self.rgb_linear = nn.Linear(self.W // 2, 3)
=======
        self.lin = nn.Linear(W, W)

        if use_viewdirs:
            self.feature_linear = nn.Linear(W, W)
            self.alpha_linear = nn.Linear(W, 1)
            self.rgb_linear = nn.Linear(W // 2, 3)
>>>>>>> 17d00733
        else:
            self.output_linear = nn.Linear(self.W + input_ch_views, output_ch)

    def forward(self, x):
        """
        #TODO add docstring
        """
        input_pts, input_views = torch.split(x, [self.input_ch, self.input_ch_views], dim=-1)
        h1 = torch.cat([input_pts, input_views], -1)
        h = input_pts
        for i, l in enumerate(self.pts_linears):
            h = self.pts_linears[i](h)
            h = F.relu(h)

        h = torch.cat([input_views, h], -1)
        for i, l in enumerate(self.pts_linears1):
            h = self.pts_linears1[i](h)
            h = F.relu(h)

        h2 = input_pts
        for i, l in enumerate(self.pts_linears2):
            h2 = self.pts_linears2[i](h2)
            h2 = F.relu(h2)

        h2 = torch.cat([input_pts, h2], -1)
        for i, l in enumerate(self.pts_linears3):
            h2 = self.pts_linears3[i](h2)
            h2 = F.relu(h2)

        h = self.lin(h2 * h)

        if self.use_viewdirs:
            alpha = self.alpha_linear(h)
            feature = self.feature_linear(h)
            h = feature

            for i, l in enumerate(self.views_linears):
                h = self.views_linears[i](h)
                h = F.relu(h)

            rgb = self.rgb_linear(h)
            outputs = torch.cat([rgb, alpha], -1)
        else:
            outputs = self.output_linear(h)

        return outputs

    def load_weights_from_keras(self, weights):
        """
        #TODO add docstring
        """
        assert self.use_viewdirs, "Not implemented if use_viewdirs=False"

        # Load pts_linears
        for i in range(self.D):
            idx_pts_linears = 2 * i
            self.pts_linears[i].weight.data = torch.from_numpy(
                np.transpose(weights[idx_pts_linears]))
            self.pts_linears[i].bias.data = torch.from_numpy(
                np.transpose(weights[idx_pts_linears + 1]))

        # Load feature_linear
        idx_feature_linear = 2 * self.D
        self.feature_linear.weight.data = torch.from_numpy(
            np.transpose(weights[idx_feature_linear]))
        self.feature_linear.bias.data = torch.from_numpy(
            np.transpose(weights[idx_feature_linear + 1]))

        # Load views_linears
        idx_views_linears = 2 * self.D + 2
        self.views_linears[0].weight.data = torch.from_numpy(
            np.transpose(weights[idx_views_linears]))
        self.views_linears[0].bias.data = torch.from_numpy(
            np.transpose(weights[idx_views_linears + 1]))

        # Load rgb_linear
        idx_rbg_linear = 2 * self.D + 4
        self.rgb_linear.weight.data = torch.from_numpy(
            np.transpose(weights[idx_rbg_linear]))
        self.rgb_linear.bias.data = torch.from_numpy(
            np.transpose(weights[idx_rbg_linear + 1]))

        # Load alpha_linear
        idx_alpha_linear = 2 * self.D + 6
        self.alpha_linear.weight.data = torch.from_numpy(
            np.transpose(weights[idx_alpha_linear]))
        self.alpha_linear.bias.data = torch.from_numpy(
            np.transpose(weights[idx_alpha_linear + 1]))<|MERGE_RESOLUTION|>--- conflicted
+++ resolved
@@ -6,9 +6,8 @@
 
 class SphereMoreViewsNeRF(nn.Module):
     def __init__(
-        self, input_ch=3,
-        input_ch_views=3, output_ch=4, use_viewdirs=True,
-        **kwargs
+        self, W=64, input_ch=3,
+        input_ch_views=3, output_ch=4, use_viewdirs=True, **kwargs
     ):
         """
         #TODO add docstring
@@ -22,10 +21,6 @@
         input_dim = input_ch + input_ch_views
 
         self.pts_linears = nn.ModuleList(
-<<<<<<< HEAD
-            [nn.Linear(input_dim, self.W)] + [nn.Linear(self.W + input_ch_views, self.W)
-                                         for i in range(self.D - 1)])
-=======
             [nn.Linear(input_ch, W),
              nn.Linear(W, W),
              nn.Linear(W, W)
@@ -40,25 +35,17 @@
              ])
         self.pts_linears3 = nn.ModuleList([nn.Linear(W + input_ch, W),
                   nn.Linear(W, W)])
->>>>>>> 17d00733
 
-        self.views_linears = nn.ModuleList([nn.Linear(self.W, self.W // 2)])
+        self.views_linears = nn.ModuleList([nn.Linear(W, W // 2)])
 
-<<<<<<< HEAD
-        if self.use_viewdirs:
-            self.feature_linear = nn.Linear(self.W + input_ch_views, self.W)
-            self.alpha_linear = nn.Linear(self.W + input_ch_views, 1)
-            self.rgb_linear = nn.Linear(self.W // 2, 3)
-=======
         self.lin = nn.Linear(W, W)
 
         if use_viewdirs:
             self.feature_linear = nn.Linear(W, W)
             self.alpha_linear = nn.Linear(W, 1)
             self.rgb_linear = nn.Linear(W // 2, 3)
->>>>>>> 17d00733
         else:
-            self.output_linear = nn.Linear(self.W + input_ch_views, output_ch)
+            self.output_linear = nn.Linear(W, output_ch)
 
     def forward(self, x):
         """
